--- conflicted
+++ resolved
@@ -4,12 +4,6 @@
 import difflib
 import pandas as pd
 from typing import Dict, Any, List, Tuple, Optional
-
-# import demographics helper for calculating recommended daily macros
-try:
-    from demographics import calculate_nutrition_needs
-except Exception:
-    calculate_nutrition_needs = None
 
 
 EXCLUSION_TOKEN_MAP: Dict[str, List[str]] = {
@@ -424,14 +418,6 @@
         info = foods.get(name, {})
         c = info.get('calories', 0.0) * servings
         p = info.get('protein', 0.0) * servings
-<<<<<<< HEAD
-        fats = info.get('fat', 0.0) * servings
-        carbs = info.get('carbs', 0.0) * servings
-        fiber = info.get('fiber', 0.0) * servings
-        serving_desc = info.get('serving') or '1 serving'
-        lines.append(f"{servings} x {name} ({serving_desc}) — {c:.0f} kcal, {p:.1f} g protein, {fats:.1f} g fat, {carbs:.1f} g carbs, {fiber:.1f} g fiber")
-    lines.append(f"Total: {meal['total_calories']:.0f} kcal, {meal['total_protein']:.1f} g protein, {meal.get('total_fat', 0.0):.1f} g fat, {meal.get('total_carbs', 0.0):.1f} g carbs, {meal.get('total_fiber', 0.0):.1f} g fiber (tol {meal['tolerance_used']*100:.0f}% )")
-=======
         fat = info.get('fat', 0.0) * servings
         carbs = info.get('carbs', 0.0) * servings
         fiber = info.get('fiber', 0.0) * servings
@@ -442,7 +428,6 @@
     lines.append(
         f"Total: {meal['total_calories']:.0f} kcal, {meal['total_protein']:.1f} g protein, {meal.get('total_fat', 0.0):.1f} g fat, {meal.get('total_carbs', 0.0):.1f} g carbs, {meal.get('total_fiber', 0.0):.1f} g fiber (tol {meal['tolerance_used']*100:.0f}% )"
     )
->>>>>>> 6a497ffa
     return '\n'.join(lines)
 
 
@@ -467,11 +452,7 @@
 
     print('\nSuggested meal:')
     print(f"{'Qty':>{qty_w}}  {'Item':<{name_w}}  {'Serving':<12}  {'kcal':>6}  {'Protein(g)':>11}  {'Fat(g)':>8}  {'Carbs(g)':>9}  {'Fiber(g)':>9}")
-<<<<<<< HEAD
-    print('-' * (qty_w + name_w + 50))
-=======
     print('-' * (qty_w + name_w + 60))
->>>>>>> 6a497ffa
     for name, servings in items:
         info = foods.get(name, {})
         serving_desc = info.get('serving') or '1 serving'
@@ -480,12 +461,7 @@
         fat = info.get('fat', 0.0) * servings
         carbs = info.get('carbs', 0.0) * servings
         fiber = info.get('fiber', 0.0) * servings
-<<<<<<< HEAD
-    fats = info.get('fat', 0.0) * servings
-    print(f"{servings:>{qty_w}}  {name:<{name_w}}  {serving_desc:<12}  {c:6.0f}  {p:11.1f}  {fats:8.1f}  {carbs:9.1f}  {fiber:9.1f}")
-=======
         print(f"{servings:>{qty_w}}  {name:<{name_w}}  {serving_desc:<12}  {c:6.0f}  {p:11.1f}  {fat:8.1f}  {carbs:9.1f}  {fiber:9.1f}")
->>>>>>> 6a497ffa
 
     total_cal = meal.get('total_calories', 0.0)
     total_pro = meal.get('total_protein', 0.0)
