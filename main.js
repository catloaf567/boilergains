--- conflicted
+++ resolved
@@ -126,18 +126,6 @@
           return;
         }
 
-<<<<<<< HEAD
-        const perMealCalories = data.per_meal_calorie || 0;
-        const perMealProtein = data.per_meal_protein || 0;
-        const perMealCarbs = data.per_meal_carbs || 0;
-        const perMealFat = data.per_meal_fat || 0;
-        const perMealFiber = data.per_meal_fiber || 0;
-        const dailyCalories = data.daily_calorie_goal || perMealCalories;
-        const dailyProtein = data.daily_protein_goal || perMealProtein;
-        const dailyCarbs = data.daily_carbs || perMealCarbs;
-        const dailyFat = data.daily_fat || perMealFat;
-        const dailyFiber = data.daily_fiber || perMealFiber;
-=======
         const perMealCalories = data.calorie_goal || 0;
         const perMealProtein = data.protein_goal || 0;
         const perMealCarbs = data.carb_goal || 0;
@@ -148,22 +136,10 @@
         const dailyCarbs = data.daily_carb_goal || perMealCarbs;
         const dailyFat = data.daily_fat_goal || perMealFat;
         const dailyFiber = data.daily_fiber_goal || perMealFiber;
->>>>>>> 6a497ffa
         const mealsPerDay = data.meals_per_day || 3;
 
         calorieInput.value = Math.round(perMealCalories);
         proteinInput.value = Math.round(perMealProtein);
-<<<<<<< HEAD
-        document.getElementById('carbs').value = Math.round(perMealCarbs);
-        document.getElementById('fat').value = Math.round(perMealFat);
-        document.getElementById('fiber').value = Math.round(perMealFiber);
-        lockGoals(true);
-
-        setGoalMessage(
-          `Recommended target for this meal (assuming ${mealsPerDay} meals/day): ${Math.round(perMealCalories)} kcal & ${Math.round(perMealProtein)} g protein, ${Math.round(perMealCarbs)} g carbs, ${Math.round(perMealFat)} g fat, ${Math.round(perMealFiber)} g fiber (daily estimate: ${Math.round(dailyCalories)} kcal, ${Math.round(dailyProtein)} g).`
-        );
-        setDailyTotals(`Daily requirement: ${Math.round(dailyCalories)} kcal • ${Math.round(dailyProtein)} g protein • ${Math.round(dailyCarbs)} g carbs • ${Math.round(dailyFat)} g fat • ${Math.round(dailyFiber)} g fiber.`);
-=======
         if (carbsInput) carbsInput.value = Math.round(perMealCarbs);
         if (fatInput) fatInput.value = Math.round(perMealFat);
         if (fiberInput) fiberInput.value = Math.round(perMealFiber);
@@ -173,7 +149,6 @@
           `Recommended target for this meal (assuming ${mealsPerDay} meals/day): ${Math.round(perMealCalories)} kcal, ${Math.round(perMealProtein)} g protein, ${Math.round(perMealCarbs)} g carbs, ${Math.round(perMealFat)} g fat, ${Math.round(perMealFiber)} g fiber (daily estimate: ${Math.round(dailyCalories)} kcal, ${Math.round(dailyProtein)} g protein, ${Math.round(dailyCarbs)} g carbs, ${Math.round(dailyFat)} g fat, ${Math.round(dailyFiber)} g fiber).`
         );
         setDailyTotals(`Daily requirement: ${Math.round(dailyCalories)} kcal, ${Math.round(dailyProtein)} g protein, ${Math.round(dailyCarbs)} g carbs, ${Math.round(dailyFat)} g fat, ${Math.round(dailyFiber)} g fiber.`);
->>>>>>> 6a497ffa
       } catch (err) {
         setGoalMessage(`Failed to fetch recommendations: ${err}`, true);
         setDailyTotals('');
@@ -218,15 +193,9 @@
     const payload = {
       calorie_goal: Number(calorieInput.value) || 0,
       protein_goal: Number(proteinInput.value) || 0,
-<<<<<<< HEAD
-        carbs_goal: Number(document.getElementById('carbs').value) || 0,
-        fat_goal: Number(document.getElementById('fat').value) || 0,
-        fiber_goal: Number(document.getElementById('fiber').value) || 0,
-=======
       carb_goal: Number(carbsInput && carbsInput.value) || 0,
       fat_goal: Number(fatInput && fatInput.value) || 0,
       fiber_goal: Number(fiberInput && fiberInput.value) || 0,
->>>>>>> 6a497ffa
       vegan: isVegan,
       excluded_items: excludedItems,
       path: selectedDatasetPath
