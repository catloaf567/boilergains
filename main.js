--- conflicted
+++ resolved
@@ -1,19 +1,6 @@
 document.addEventListener('DOMContentLoaded', () => {
   const form = document.getElementById('suggestForm');
   const result = document.getElementById('result');
-<<<<<<< HEAD
-  const dataset = document.getElementById('dataset');
-  const customPathLabel = document.getElementById('customPathLabel');
-  const customPath = document.getElementById('customPath');
-
-  dataset.addEventListener('change', () => {
-    if (dataset.value === 'custom') {
-      customPathLabel.style.display = '';
-    } else {
-      customPathLabel.style.display = 'none';
-    }
-  });
-=======
   const veganSelect = document.getElementById('vegan');
   const excludeSection = document.getElementById('excludeSection');
   const ageInput = document.getElementById('age');
@@ -128,29 +115,11 @@
       setGoalMessage('You can now edit the calorie and protein goals.');
     });
   }
->>>>>>> 36af30d0
 
   form.addEventListener('submit', async (e) => {
     e.preventDefault();
     result.textContent = 'Working...';
 
-<<<<<<< HEAD
-    // build payload including dataset selection and excluded meats
-    const selectedDataset = dataset.value;
-    let path = 'Windsor-20250922.xlsx';
-    if (selectedDataset === 'hillenbrand') path = 'Hillenbrand-Lunch20250922.xlsx';
-    if (selectedDataset === 'custom' && customPath.value.trim()) path = customPath.value.trim();
-
-    const excluded = Array.from(document.querySelectorAll('input[name="exclude_meat"]:checked')).map(c => c.value);
-
-    const payload = {
-      path,
-      calorie_goal: Number(document.getElementById('calorie').value) || 0,
-      protein_goal: Number(document.getElementById('protein').value) || 0,
-      vegan: document.getElementById('vegan').value === 'true',
-      allergen: document.getElementById('allergen').value || '',
-      excluded_meats: excluded
-=======
     const isVegan = veganSelect.value === 'true';
     const excludedItems = (!isVegan && excludeSection)
       ? Array.from(excludeSection.querySelectorAll('input[type="checkbox"]:checked')).map((cb) => cb.value)
@@ -161,7 +130,6 @@
       protein_goal: Number(proteinInput.value) || 0,
       vegan: isVegan,
       excluded_items: excludedItems
->>>>>>> 36af30d0
     };
 
     try {
